<!doctype html>
<html>
  <head>
    <meta charset="utf-8">
    <meta http-equiv="X-UA-Compatible" content="chrome=1">
    <title>Tiny Redis - Redis driver for the D programming language</title>

    <link rel="stylesheet" href="stylesheets/styles.css">
    <link rel="stylesheet" href="stylesheets/pygment_trac.css">
    <script src="javascripts/scale.fix.js"></script>
    <meta name="viewport" content="width=device-width, initial-scale=1, user-scalable=no">
    <!--[if lt IE 9]>
    <script src="//html5shiv.googlecode.com/svn/trunk/html5.js"></script>
    <![endif]-->
  </head>
  <body>
    <div class="wrapper">
      <header>
        <h1 class="header">Tiny Redis</h1>
        <p class="header">Fast, Simple, Unit-Tested. Redis driver for <a href="http://www.dlang.org">D</a></p>

        <ul>
          <li class="download"><a class="buttons" href="https://github.com/downloads/adilbaig/Tiny-Redis/tinyredis.a">Linux x32 - Shared lib</a></li>
          <li class="download"><a class="buttons" href="https://github.com/downloads/adilbaig/Tiny-Redis/tinyredis_x64.a">Linux x64 - Shared lib</a></li>
          <li class="download"><a class="buttons" href="https://github.com/downloads/adilbaig/Tiny-Redis/TinyRedis.tar.gz">All platforms - Source, examples, benchmark</a></li>
          <li><a class="buttons github" href="https://github.com/adilbaig/Tiny-Redis">View On GitHub</a></li>
        </ul>

        <p class="header">By <a class="header name" href="https://github.com/adilbaig">Adil Baig</a></p>
      </header>
      <section>
        <h1>Tiny Redis</h1>

<p>Tiny Redis is a Redis driver for the <a href="http://www.dlang.org">D programming language</a>. It is intentionally minimal, but powerful and makes working with Redis trivial.</p>

<h2>Quick Example</h2>

<pre><code>import tinyredis.redis; 

auto redis = new Redis("localhost", 6379);

redis.send("SET name Adil");
writeln("The name's ", redis.send("GET name")) //The name's Adil
</code></pre>

<h2>Supports ..</h2>

<p>All basic operations on all data types are supported.</p>

<ul>
	<li>strings</li>
	<li>hashes</li>
	<li>lists</li>
	<li>sets</li>
	<li>sorted sets</li>
</ul>

<p>Also includes support for </p>
<ul>
	<li>transactions</li>
	<li>pipelining (New!)</li>
</ul>

<h2>A longer example</h2>

<pre><code>import tinyredis.redis; 

auto redis = new Redis("localhost", 6379);

//An Int reply
writeln(redis.send("LASTSAVE"));

//Get/Set
redis.send("SET name adil");
auto r = redis.send("GET name");
writeln("My name is ", r.value); //My name is adil

//Or create a set
redis.send("SADD", "myset", "adil");
redis.send("SADD", "myset", 350001939);
redis.send("SADD", "myset", 1.2);
redis.send("SADD", "myset", true);
redis.send("SADD", "myset", true);
writeln(redis.send("SMEMBERS myset"));
// Writes : ["adil", "350001939", "1.2", "true"]

//Transactions
 writeln(redis.send("MULTI")); //OK
 writeln(redis.send("INCR foo")); //QUEUED
 writeln(redis.send("INCR bar")); //QUEUED
 writeln(redis.send("EXEC")); //[(Integer) 1, (Integer) 1] 

 //Pipeling
 Response[] responses = redis.pipeline(["SET ctr 1", "INCR ctr", "INCR ctr", "INCR ctr", "INCR ctr"]);
 writeln(responses); //[OK, (Integer) 2, (Integer) 3, (Integer) 4, (Integer) 5]
</code></pre>

<p>See <a href="https://github.com/adilbaig/Tiny-Redis/blob/master/src/example.d">example.d</a> and <a href="https://github.com/adilbaig/Tiny-Redis/blob/master/src/console.d">console.d</a> for more usage samples. You may also want to check out the unittests in <a href="https://github.com/adilbaig/Tiny-Redis/blob/master/tinyredis/">tinyredis/*</a> </p>

<h2>Compilation Instructions</h2>

<h4>Using shared library</h4>
<p>Download the shared library for your platform and compile it with your source files. Ex:</p>
<pre><code>dmd src/example.d tinyredis_x64.a</code></pre>

<h4>Using source code</h4>
<<<<<<< HEAD
<p>Download the source code and compile <b>tinyredis/*</b> with your source files. Works on all platforms. Ex:</p>
=======
<p>Download the source code and compile **tinyredis/*** with your source files. Works on all platforms. Ex:</p>
>>>>>>> fec64fb4
<pre><code>rdmd src/example.d tinyredis/*</code></pre>

<h2>Other programs</h2>
<h4>The Example Program</h4>
<p>To help you get started, look at the example file included in source. If you have <em>make</em> installed, run :</p>
<pre><code>make example</code></pre>
<p>The output is not interesting, look at the code.</p>
<p>To run any of the example programs, or unittests, make sure you have a Redis server running on "localhost" on port 6379 (default Redis install)</p>

<h4>The Interactive Console</h4>
<p>The integrated interactive console works like redis-cli. To run it, run :</p>
<pre><code>make console</code></pre>

<h4>Benchmark</h4>
<p>A simple benchmark is include. To see how redis performs on your PC/Server, run :</p>
<pre><code>make benchmark</code></pre>

<h2>Unittests Included</h2>
<pre><code>make test</code></pre>

<h2>Dependencies</h2>
<p>None. Tested with dmd 2.059/2.060 on Linux x64.</p>

<h2>Limitations</h2>
<ul>
<li>Lua Scripting has not been tested yet.</li>
<li>Pub/Sub and the "monitor" command need special support. Not done yet.</li>
<li>Supports D2 only</li>
</ul>

<h2>Feedback</h2>
<p>If you're using this library please provide some feedback so i can improve it. You can add a <a href="https://github.com/adilbaig/Tiny-Redis/issues">support ticket</a>. And thanks! </p>

<h2>Contributions</h2>
<p>Open tickets for bugs. Request a pull for patches/improvements. Feel free to suggest code improvements, new features and anything else.</p>

<p>Adil Baig
<br>Blog : <a href="http://adilbaig.posterous.com">adilbaig.posterous.com</a>
<br>Twitter : <a href="http://twitter.com/aidezigns">@aidezigns</a></p>
      </section>
      <footer>
        <p><small>Hosted on <a href="https://pages.github.com">GitHub Pages</a> using the Dinky theme</small></p>
      </footer>
      <a id="forkme" href="https://github.com/adilbaig/Tiny-Redis">
      	<img src="images/github-banner.png" alt="fork Tiny Redis on github">
      	</a>
    </div>
    <!--[if !IE]><script>fixScale(document);</script><![endif]-->
		<script type="text/javascript">

  var _gaq = _gaq || [];
  _gaq.push(['_setAccount', 'UA-2082152-6']);
  _gaq.push(['_trackPageview']);

  (function() {
    var ga = document.createElement('script'); ga.type = 'text/javascript'; ga.async = true;
    ga.src = ('https:' == document.location.protocol ? 'https://ssl' : 'http://www') + '.google-analytics.com/ga.js';
    var s = document.getElementsByTagName('script')[0]; s.parentNode.insertBefore(ga, s);
  })();

</script>
  </body>
</html><|MERGE_RESOLUTION|>--- conflicted
+++ resolved
@@ -104,11 +104,7 @@
 <pre><code>dmd src/example.d tinyredis_x64.a</code></pre>
 
 <h4>Using source code</h4>
-<<<<<<< HEAD
 <p>Download the source code and compile <b>tinyredis/*</b> with your source files. Works on all platforms. Ex:</p>
-=======
-<p>Download the source code and compile **tinyredis/*** with your source files. Works on all platforms. Ex:</p>
->>>>>>> fec64fb4
 <pre><code>rdmd src/example.d tinyredis/*</code></pre>
 
 <h2>Other programs</h2>
